#!/usr/bin/env python
# -*- coding: utf-8 -*-

#  Copyright (C) 2011 Yann GUIBET <yannguibet@gmail.com>
#  See LICENSE for details.

from pyelliptic.openssl import OpenSSL
from pyelliptic.cipher import Cipher
from struct import pack, unpack


class ECC:
    """
    Asymmetric encryption with Elliptic Curve Cryptography (ECC)
    ECDH, ECDSA and ECIES

        import pyelliptic

        alice = pyelliptic.ECC() # default curve: sect283r1
        bob = pyelliptic.ECC(curve='sect571r1')

        ciphertext = alice.encrypt("Hello Bob", bob.get_pubkey())
        print bob.decrypt(ciphertext)

        signature = bob.sign("Hello Alice")
        # alice's job :
        print pyelliptic.ECC(
            pubkey=bob.get_pubkey()).verify(signature, "Hello Alice")

        # ERROR !!!
        try:
            key = alice.get_ecdh_key(bob.get_pubkey())
        except: print("For ECDH key agreement,\
                      the keys must be defined on the same curve !")

        alice = pyelliptic.ECC(curve='sect571r1')
        print alice.get_ecdh_key(bob.get_pubkey()).encode('hex')
        print bob.get_ecdh_key(alice.get_pubkey()).encode('hex')

    """
    def __init__(self, pubkey=None, privkey=None, pubkey_x=None,
                 pubkey_y=None, raw_privkey=None, curve='sect283r1'):
        """
        For a normal and High level use, specifie pubkey,
        privkey (if you need) and the curve
        """
        if type(curve) == str:
            self.curve = OpenSSL.get_curve(curve)
        else:
            self.curve = curve

        if pubkey_x is not None and pubkey_y is not None:
            self._set_keys(pubkey_x, pubkey_y, raw_privkey)
        elif pubkey is not None:
            curve, pubkey_x, pubkey_y, i = ECC._decode_pubkey(pubkey)
            if privkey is not None:
                curve2, raw_privkey, i = ECC._decode_privkey(privkey)
                if curve != curve2:
                    raise Exception("Bad ECC keys ...")
            self.curve = curve
            self._set_keys(pubkey_x, pubkey_y, raw_privkey)
        else:
            self.privkey, self.pubkey_x, self.pubkey_y = self._generate()

    def _set_keys(self, pubkey_x, pubkey_y, privkey):
        if self.raw_check_key(privkey, pubkey_x, pubkey_y) < 0:
            self.pubkey_x = None
            self.pubkey_y = None
            self.privkey = None
            raise Exception("Bad ECC keys ...")
        else:
            self.pubkey_x = pubkey_x
            self.pubkey_y = pubkey_y
            self.privkey = privkey

    @staticmethod
    def get_curves():
        """
        static method, returns the list of all the curves available
        """
        return OpenSSL.curves.keys()

    def get_curve(self):
        return OpenSSL.get_curve_by_id(self.curve)

    def get_curve_id(self):
        return self.curve

    def get_pubkey(self):
        """
        High level function which returns :
        curve(2) + len_of_pubkeyX(2) + pubkeyX + len_of_pubkeyY + pubkeyY
        """
        return "".join(pack('!H', self.curve),
                       pack('!H', len(self.pubkey_x)),
                       self.pubkey_x,
                       pack('!H', len(self.pubkey_y)),
                       self.pubkey_y
                       )

    def get_privkey(self):
        """
        High level function which returns
        curve(2) + len_of_privkey(2) + privkey
        """
        return "".join(pack('!H', self.curve),
                       pack('!H', len(self.privkey)),
                       self.privkey
                       )

    @staticmethod
    def _decode_pubkey(pubkey):
        i = 0
        curve = unpack('!H', pubkey[i:i + 2])[0]
        i += 2
        tmplen = unpack('!H', pubkey[i:i + 2])[0]
        i += 2
        pubkey_x = pubkey[i:i + tmplen]
        i += tmplen
        tmplen = unpack('!H', pubkey[i:i + 2])[0]
        i += 2
        pubkey_y = pubkey[i:i + tmplen]
        i += tmplen
        return curve, pubkey_x, pubkey_y, i

    @staticmethod
    def _decode_privkey(privkey):
        i = 0
        curve = unpack('!H', privkey[i:i + 2])[0]
        i += 2
        tmplen = unpack('!H', privkey[i:i + 2])[0]
        i += 2
        privkey = privkey[i:i + tmplen]
        i += tmplen
        return curve, privkey, i

    def _generate(self):
        try:
            pub_key_x = OpenSSL.BN_new()
            pub_key_y = OpenSSL.BN_new()

            key = OpenSSL.EC_KEY_new_by_curve_name(self.curve)
            if key == 0:
                raise Exception("[OpenSSL] EC_KEY_new_by_curve_name FAIL ...")
            if (OpenSSL.EC_KEY_generate_key(key)) == 0:
                raise Exception("[OpenSSL] EC_KEY_generate_key FAIL ...")
            if (OpenSSL.EC_KEY_check_key(key)) == 0:
                raise Exception("[OpenSSL] EC_KEY_check_key FAIL ...")
            priv_key = OpenSSL.EC_KEY_get0_private_key(key)

            group = OpenSSL.EC_KEY_get0_group(key)
            pub_key = OpenSSL.EC_KEY_get0_public_key(key)

            if (OpenSSL.EC_POINT_get_affine_coordinates_GFp(group, pub_key,
                                                            pub_key_x,
                                                            pub_key_y, 0
                                                            )) == 0:
                raise Exception(
                    "[OpenSSL] EC_POINT_get_affine_coordinates_GFp FAIL ...")

            privkey = OpenSSL.malloc(0, OpenSSL.BN_num_bytes(priv_key))
            pubkeyx = OpenSSL.malloc(0, OpenSSL.BN_num_bytes(pub_key_x))
            pubkeyy = OpenSSL.malloc(0, OpenSSL.BN_num_bytes(pub_key_y))
            OpenSSL.BN_bn2bin(priv_key, privkey)
            privkey = privkey.raw
            OpenSSL.BN_bn2bin(pub_key_x, pubkeyx)
            pubkeyx = pubkeyx.raw
            OpenSSL.BN_bn2bin(pub_key_y, pubkeyy)
            pubkeyy = pubkeyy.raw
            self.raw_check_key(privkey, pubkeyx, pubkeyy)

            return privkey, pubkeyx, pubkeyy

        finally:
            OpenSSL.EC_KEY_free(key)
            OpenSSL.BN_free(pub_key_x)
            OpenSSL.BN_free(pub_key_y)

    def get_ecdh_key(self, pubkey):
        """
        High level function. Compute public key with the local private key
        and returns a 256bits shared key
        """
        curve, pubkey_x, pubkey_y, i = ECC._decode_pubkey(pubkey)
        if curve != self.curve:
            raise Exception("ECC keys must be from the same curve !")
        return self.raw_get_ecdh_key(pubkey_x, pubkey_y)

    def raw_get_ecdh_key(self, pubkey_x, pubkey_y):
        try:
            ecdh_keybuffer = OpenSSL.malloc(0, 32)

            other_key = OpenSSL.EC_KEY_new_by_curve_name(self.curve)
            if other_key == 0:
                raise Exception("[OpenSSL] EC_KEY_new_by_curve_name FAIL ...")

            other_pub_key_x = OpenSSL.BN_bin2bn(pubkey_x, len(pubkey_x), 0)
            other_pub_key_y = OpenSSL.BN_bin2bn(pubkey_y, len(pubkey_y), 0)

            other_group = OpenSSL.EC_KEY_get0_group(other_key)
            other_pub_key = OpenSSL.EC_POINT_new(other_group)

            if (OpenSSL.EC_POINT_set_affine_coordinates_GFp(other_group,
                                                            other_pub_key,
                                                            other_pub_key_x,
                                                            other_pub_key_y,
                                                            0)) == 0:
                raise Exception(
                    "[OpenSSL] EC_POINT_set_affine_coordinates_GFp FAIL ...")
            if (OpenSSL.EC_KEY_set_public_key(other_key, other_pub_key)) == 0:
                raise Exception("[OpenSSL] EC_KEY_set_public_key FAIL ...")
            if (OpenSSL.EC_KEY_check_key(other_key)) == 0:
                raise Exception("[OpenSSL] EC_KEY_check_key FAIL ...")

            own_key = OpenSSL.EC_KEY_new_by_curve_name(self.curve)
            if own_key == 0:
                raise Exception("[OpenSSL] EC_KEY_new_by_curve_name FAIL ...")
            own_priv_key = OpenSSL.BN_bin2bn(
                self.privkey, len(self.privkey), 0)

            if (OpenSSL.EC_KEY_set_private_key(own_key, own_priv_key)) == 0:
                raise Exception("[OpenSSL] EC_KEY_set_private_key FAIL ...")

            OpenSSL.ECDH_set_method(own_key, OpenSSL.ECDH_OpenSSL())
            ecdh_keylen = OpenSSL.ECDH_compute_key(
                ecdh_keybuffer, 32, other_pub_key, own_key, 0)

            if ecdh_keylen != 32:
                raise Exception("[OpenSSL] ECDH keylen FAIL ...")

            return ecdh_keybuffer.raw

        finally:
            OpenSSL.EC_KEY_free(other_key)
            OpenSSL.BN_free(other_pub_key_x)
            OpenSSL.BN_free(other_pub_key_y)
            OpenSSL.EC_POINT_free(other_pub_key)
            OpenSSL.EC_KEY_free(own_key)
            OpenSSL.BN_free(own_priv_key)

    def check_key(self, privkey, pubkey):
        """
        Check the public key and the private key.
        The private key is optional (replace by None)
        """
        curve, pubkey_x, pubkey_y, i = ECC._decode_pubkey(pubkey)
        if privkey is None:
            raw_privkey = None
            curve2 = curve
        else:
<<<<<<< HEAD
            curve2, raw_privkey, i = ECC._decode_pubkey(privkey)
        if curve != curve2:
            raise Exception("Bad public and private key")
=======
            curve2, raw_privkey, i = ecc._decode_privkey(privkey)
        if curve != curve2: raise Exception("Bad public and private key")
>>>>>>> 3657ea2e
        return self.raw_check_key(raw_privkey, pubkey_x, pubkey_y, curve)

    def raw_check_key(self, privkey, pubkey_x, pubkey_y, curve=None):
        if curve is None:
            curve = self.curve
        elif type(curve) == str:
            curve = OpenSSL.get_curve(curve)
        else:
            curve = curve
        try:
            key = OpenSSL.EC_KEY_new_by_curve_name(curve)
            if key == 0:
                raise Exception("[OpenSSL] EC_KEY_new_by_curve_name FAIL ...")
            if privkey is not None:
                priv_key = OpenSSL.BN_bin2bn(privkey, len(privkey), 0)
            pub_key_x = OpenSSL.BN_bin2bn(pubkey_x, len(pubkey_x), 0)
            pub_key_y = OpenSSL.BN_bin2bn(pubkey_y, len(pubkey_y), 0)

            if privkey is not None:
                if (OpenSSL.EC_KEY_set_private_key(key, priv_key)) == 0:
                    raise Exception(
                        "[OpenSSL] EC_KEY_set_private_key FAIL ...")

            group = OpenSSL.EC_KEY_get0_group(key)
            pub_key = OpenSSL.EC_POINT_new(group)

            if (OpenSSL.EC_POINT_set_affine_coordinates_GFp(group, pub_key,
                                                            pub_key_x,
                                                            pub_key_y,
                                                            0)) == 0:
                raise Exception(
                    "[OpenSSL] EC_POINT_set_affine_coordinates_GFp FAIL ...")
            if (OpenSSL.EC_KEY_set_public_key(key, pub_key)) == 0:
                raise Exception("[OpenSSL] EC_KEY_set_public_key FAIL ...")
            if (OpenSSL.EC_KEY_check_key(key)) == 0:
                raise Exception("[OpenSSL] EC_KEY_check_key FAIL ...")
            return 0

        finally:
            OpenSSL.EC_KEY_free(key)
            OpenSSL.BN_free(pub_key_x)
            OpenSSL.BN_free(pub_key_y)
            OpenSSL.EC_POINT_free(pub_key)
            if privkey is not None:
                OpenSSL.BN_free(priv_key)

    def sign(self, inputb):
        """
        Sign the input with ECDSA method and returns the signature
        """
        try:
            size = len(inputb)
            buff = OpenSSL.malloc(inputb, size)
            digest = OpenSSL.malloc(0, 64)
            md_ctx = OpenSSL.EVP_MD_CTX_create()
            dgst_len = OpenSSL.pointer(OpenSSL.c_int(0))
            siglen = OpenSSL.pointer(OpenSSL.c_int(0))
            sig = OpenSSL.malloc(0, 151)

            key = OpenSSL.EC_KEY_new_by_curve_name(self.curve)
            if key == 0:
                raise Exception("[OpenSSL] EC_KEY_new_by_curve_name FAIL ...")

            priv_key = OpenSSL.BN_bin2bn(self.privkey, len(self.privkey), 0)
            pub_key_x = OpenSSL.BN_bin2bn(self.pubkey_x, len(self.pubkey_x), 0)
            pub_key_y = OpenSSL.BN_bin2bn(self.pubkey_y, len(self.pubkey_y), 0)

            if (OpenSSL.EC_KEY_set_private_key(key, priv_key)) == 0:
                raise Exception("[OpenSSL] EC_KEY_set_private_key FAIL ...")

            group = OpenSSL.EC_KEY_get0_group(key)
            pub_key = OpenSSL.EC_POINT_new(group)

            if (OpenSSL.EC_POINT_set_affine_coordinates_GFp(group, pub_key,
                                                            pub_key_x,
                                                            pub_key_y,
                                                            0)) == 0:
                raise Exception(
                    "[OpenSSL] EC_POINT_set_affine_coordinates_GFp FAIL ...")
            if (OpenSSL.EC_KEY_set_public_key(key, pub_key)) == 0:
                raise Exception("[OpenSSL] EC_KEY_set_public_key FAIL ...")
            if (OpenSSL.EC_KEY_check_key(key)) == 0:
                raise Exception("[OpenSSL] EC_KEY_check_key FAIL ...")

            OpenSSL.EVP_MD_CTX_init(md_ctx)
            OpenSSL.EVP_DigestInit(md_ctx, OpenSSL.EVP_ecdsa())

            if (OpenSSL.EVP_DigestUpdate(md_ctx, buff, size)) == 0:
                raise Exception("[OpenSSL] EVP_DigestUpdate FAIL ...")
            OpenSSL.EVP_DigestFinal(md_ctx, digest, dgst_len)
            OpenSSL.ECDSA_sign(0, digest, dgst_len.contents, sig, siglen, key)
            if (OpenSSL.ECDSA_verify(0, digest, dgst_len.contents, sig,
                                     siglen.contents, key)) != 1:
                raise Exception("[OpenSSL] ECDSA_verify FAIL ...")

            return sig.raw

        finally:
            OpenSSL.EC_KEY_free(key)
            OpenSSL.BN_free(pub_key_x)
            OpenSSL.BN_free(pub_key_y)
            OpenSSL.BN_free(priv_key)
            OpenSSL.EC_POINT_free(pub_key)
            OpenSSL.EVP_MD_CTX_destroy(md_ctx)

    def verify(self, sig, inputb):
        """
        Verify the signature with the input and the local public key.
        Returns a boolean
        """
        try:
            bsig = OpenSSL.malloc(sig, len(sig))
            binputb = OpenSSL.malloc(inputb, len(inputb))
            digest = OpenSSL.malloc(0, 64)
            dgst_len = OpenSSL.pointer(OpenSSL.c_int(0))
            md_ctx = OpenSSL.EVP_MD_CTX_create()

            key = OpenSSL.EC_KEY_new_by_curve_name(self.curve)

            if key == 0:
                raise Exception("[OpenSSL] EC_KEY_new_by_curve_name FAIL ...")

            pub_key_x = OpenSSL.BN_bin2bn(self.pubkey_x, len(self.pubkey_x), 0)
            pub_key_y = OpenSSL.BN_bin2bn(self.pubkey_y, len(self.pubkey_y), 0)
            group = OpenSSL.EC_KEY_get0_group(key)
            pub_key = OpenSSL.EC_POINT_new(group)

            if (OpenSSL.EC_POINT_set_affine_coordinates_GFp(group, pub_key,
                                                            pub_key_x,
                                                            pub_key_y,
                                                            0)) == 0:
                raise Exception(
                    "[OpenSSL] EC_POINT_set_affine_coordinates_GFp FAIL ...")
            if (OpenSSL.EC_KEY_set_public_key(key, pub_key)) == 0:
                raise Exception("[OpenSSL] EC_KEY_set_public_key FAIL ...")
            if (OpenSSL.EC_KEY_check_key(key)) == 0:
                raise Exception("[OpenSSL] EC_KEY_check_key FAIL ...")

            OpenSSL.EVP_MD_CTX_init(md_ctx)
            OpenSSL.EVP_DigestInit(md_ctx, OpenSSL.EVP_ecdsa())
            if (OpenSSL.EVP_DigestUpdate(md_ctx, binputb, len(inputb))) == 0:
                raise Exception("[OpenSSL] EVP_DigestUpdate FAIL ...")

            OpenSSL.EVP_DigestFinal(md_ctx, digest, dgst_len)
            ret = OpenSSL.ECDSA_verify(
                0, digest, dgst_len.contents, bsig, len(sig), key)

            if ret == -1:
                return False  # Fail to Check
            else:
                if ret == 0:
                    return False  # Bad signature !
                else:
                    return True  # Good
            return False

        finally:
            OpenSSL.EC_KEY_free(key)
            OpenSSL.BN_free(pub_key_x)
            OpenSSL.BN_free(pub_key_y)
            OpenSSL.EC_POINT_free(pub_key)
            OpenSSL.EVP_MD_CTX_destroy(md_ctx)

    @staticmethod
    def encrypt(data, pubkey, ephemcurve=None):
        """
        Encrypt data with ECIES method using the public key of the recipient.
        """
        curve, pubkey_x, pubkey_y, i = ECC._decode_pubkey(pubkey)
        return ECC.raw_encrypt(data, pubkey_x, pubkey_y, curve=curve,
                               ephemcurve=ephemcurve)

    @staticmethod
    def raw_encrypt(data, pubkey_x, pubkey_y, curve='sect283r1',
                    ephemcurve=None):
        if ephemcurve is None:
            ephemcurve = curve
        ciphername = 'aes-256-cbc'
        ephem = ECC(curve=ephemcurve)
        key = ephem.raw_get_ecdh_key(pubkey_x, pubkey_y)
        pubkey = ephem.get_pubkey()
        iv = OpenSSL.rand(OpenSSL.get_cipher(ciphername).get_blocksize())
        ctx = Cipher(key, iv, 1, ciphername)
        return iv + pubkey + ctx.ciphering(data)

    def decrypt(self, data):
        """
        Decrypt data with ECIES method using the local private key
        """
        ciphername = 'aes-256-cbc'
        blocksize = OpenSSL.get_cipher(ciphername).get_blocksize()
        iv = data[:blocksize]
        i = blocksize
        curve, pubkey_x, pubkey_y, i2 = ECC._decode_pubkey(data[i:])
        i += i2
        data = data[i:]
        key = self.raw_get_ecdh_key(pubkey_x, pubkey_y)
        ctx = Cipher(key, iv, 0, ciphername)
        return ctx.ciphering(data)<|MERGE_RESOLUTION|>--- conflicted
+++ resolved
@@ -91,22 +91,22 @@
         High level function which returns :
         curve(2) + len_of_pubkeyX(2) + pubkeyX + len_of_pubkeyY + pubkeyY
         """
-        return "".join(pack('!H', self.curve),
+        return "".join((pack('!H', self.curve),
                        pack('!H', len(self.pubkey_x)),
                        self.pubkey_x,
                        pack('!H', len(self.pubkey_y)),
                        self.pubkey_y
-                       )
+                       ))
 
     def get_privkey(self):
         """
         High level function which returns
         curve(2) + len_of_privkey(2) + privkey
         """
-        return "".join(pack('!H', self.curve),
+        return "".join((pack('!H', self.curve),
                        pack('!H', len(self.privkey)),
                        self.privkey
-                       )
+                       ))
 
     @staticmethod
     def _decode_pubkey(pubkey):
@@ -248,14 +248,9 @@
             raw_privkey = None
             curve2 = curve
         else:
-<<<<<<< HEAD
-            curve2, raw_privkey, i = ECC._decode_pubkey(privkey)
+            curve2, raw_privkey, i = ECC._decode_privkey(privkey)
         if curve != curve2:
             raise Exception("Bad public and private key")
-=======
-            curve2, raw_privkey, i = ecc._decode_privkey(privkey)
-        if curve != curve2: raise Exception("Bad public and private key")
->>>>>>> 3657ea2e
         return self.raw_check_key(raw_privkey, pubkey_x, pubkey_y, curve)
 
     def raw_check_key(self, privkey, pubkey_x, pubkey_y, curve=None):
