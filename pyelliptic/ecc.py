#!/usr/bin/env python
# -*- coding: utf-8 -*-

#  Copyright (C) 2011 Yann GUIBET <yannguibet@gmail.com>
#  See LICENSE for details.

from pyelliptic.openssl import OpenSSL
from pyelliptic.cipher import Cipher
from struct import pack, unpack


class ECC:
    """
    Asymmetric encryption with Elliptic Curve Cryptography (ECC)
    ECDH, ECDSA and ECIES

        import pyelliptic

        alice = pyelliptic.ECC() # default curve: sect283r1
        bob = pyelliptic.ECC(curve='sect571r1')

        ciphertext = alice.encrypt("Hello Bob", bob.get_pubkey())
        print bob.decrypt(ciphertext)

        signature = bob.sign("Hello Alice")
        # alice's job :
        print pyelliptic.ECC(
            pubkey=bob.get_pubkey()).verify(signature, "Hello Alice")

        # ERROR !!!
        try:
            key = alice.get_ecdh_key(bob.get_pubkey())
        except: print("For ECDH key agreement,\
                      the keys must be defined on the same curve !")

        alice = pyelliptic.ECC(curve='sect571r1')
        print alice.get_ecdh_key(bob.get_pubkey()).encode('hex')
        print bob.get_ecdh_key(alice.get_pubkey()).encode('hex')

    """
    def __init__(self, pubkey=None, privkey=None, pubkey_x=None,
                 pubkey_y=None, raw_privkey=None, curve='sect283r1'):
        """
        For a normal and High level use, specifie pubkey,
        privkey (if you need) and the curve
        """
        if type(curve) == str:
            self.curve = OpenSSL.get_curve(curve)
        else:
            self.curve = curve

        if pubkey_x is not None and pubkey_y is not None:
            self._set_keys(pubkey_x, pubkey_y, raw_privkey)
        elif pubkey is not None:
            curve, pubkey_x, pubkey_y, i = ECC._decode_pubkey(pubkey)
            if privkey is not None:
                curve2, raw_privkey, i = ECC._decode_privkey(privkey)
                if curve != curve2:
                    raise Exception("Bad ECC keys ...")
            self.curve = curve
            self._set_keys(pubkey_x, pubkey_y, raw_privkey)
        else:
            self.privkey, self.pubkey_x, self.pubkey_y = self._generate()

    def _set_keys(self, pubkey_x, pubkey_y, privkey):
        if self.raw_check_key(privkey, pubkey_x, pubkey_y) < 0:
            self.pubkey_x = None
            self.pubkey_y = None
            self.privkey = None
            raise Exception("Bad ECC keys ...")
        else:
            self.pubkey_x = pubkey_x
            self.pubkey_y = pubkey_y
            self.privkey = privkey

    @staticmethod
    def get_curves():
        """
        static method, returns the list of all the curves available
        """
        return OpenSSL.curves.keys()

    def get_curve(self):
        return OpenSSL.get_curve_by_id(self.curve)

    def get_curve_id(self):
        return self.curve

    def get_pubkey(self):
        """
        High level function which returns :
        curve(2) + len_of_pubkeyX(2) + pubkeyX + len_of_pubkeyY + pubkeyY
        """
        return "".join((pack('!H', self.curve),
                        pack('!H', len(self.pubkey_x)),
                        self.pubkey_x,
                        pack('!H', len(self.pubkey_y)),
                        self.pubkey_y
                        ))

    def get_privkey(self):
        """
        High level function which returns
        curve(2) + len_of_privkey(2) + privkey
        """
        return "".join((pack('!H', self.curve),
                        pack('!H', len(self.privkey)),
                        self.privkey
                        ))

    @staticmethod
    def _decode_pubkey(pubkey):
        i = 0
        curve = unpack('!H', pubkey[i:i + 2])[0]
        i += 2
        tmplen = unpack('!H', pubkey[i:i + 2])[0]
        i += 2
        pubkey_x = pubkey[i:i + tmplen]
        i += tmplen
        tmplen = unpack('!H', pubkey[i:i + 2])[0]
        i += 2
        pubkey_y = pubkey[i:i + tmplen]
        i += tmplen
        return curve, pubkey_x, pubkey_y, i

    @staticmethod
    def _decode_privkey(privkey):
        i = 0
        curve = unpack('!H', privkey[i:i + 2])[0]
        i += 2
        tmplen = unpack('!H', privkey[i:i + 2])[0]
        i += 2
        privkey = privkey[i:i + tmplen]
        i += tmplen
        return curve, privkey, i

    def _generate(self):
        try:
            pub_key_x = OpenSSL.BN_new()
            pub_key_y = OpenSSL.BN_new()

            key = OpenSSL.EC_KEY_new_by_curve_name(self.curve)
            if key == 0:
                raise Exception("[OpenSSL] EC_KEY_new_by_curve_name FAIL ...")
            if (OpenSSL.EC_KEY_generate_key(key)) == 0:
                raise Exception("[OpenSSL] EC_KEY_generate_key FAIL ...")
            if (OpenSSL.EC_KEY_check_key(key)) == 0:
                raise Exception("[OpenSSL] EC_KEY_check_key FAIL ...")
            priv_key = OpenSSL.EC_KEY_get0_private_key(key)

            group = OpenSSL.EC_KEY_get0_group(key)
            pub_key = OpenSSL.EC_KEY_get0_public_key(key)

            if (OpenSSL.EC_POINT_get_affine_coordinates_GFp(group, pub_key,
                                                            pub_key_x,
                                                            pub_key_y, 0
                                                            )) == 0:
                raise Exception(
                    "[OpenSSL] EC_POINT_get_affine_coordinates_GFp FAIL ...")

            privkey = OpenSSL.malloc(0, OpenSSL.BN_num_bytes(priv_key))
            pubkeyx = OpenSSL.malloc(0, OpenSSL.BN_num_bytes(pub_key_x))
            pubkeyy = OpenSSL.malloc(0, OpenSSL.BN_num_bytes(pub_key_y))
            OpenSSL.BN_bn2bin(priv_key, privkey)
            privkey = privkey.raw
            OpenSSL.BN_bn2bin(pub_key_x, pubkeyx)
            pubkeyx = pubkeyx.raw
            OpenSSL.BN_bn2bin(pub_key_y, pubkeyy)
            pubkeyy = pubkeyy.raw
            self.raw_check_key(privkey, pubkeyx, pubkeyy)

            return privkey, pubkeyx, pubkeyy

        finally:
            OpenSSL.EC_KEY_free(key)
            OpenSSL.BN_free(pub_key_x)
            OpenSSL.BN_free(pub_key_y)

    def get_ecdh_key(self, pubkey):
        """
        High level function. Compute public key with the local private key
        and returns a 256bits shared key
        """
        curve, pubkey_x, pubkey_y, i = ECC._decode_pubkey(pubkey)
        if curve != self.curve:
            raise Exception("ECC keys must be from the same curve !")
        return self.raw_get_ecdh_key(pubkey_x, pubkey_y)

    def raw_get_ecdh_key(self, pubkey_x, pubkey_y):
        try:
            ecdh_keybuffer = OpenSSL.malloc(0, 32)

            other_key = OpenSSL.EC_KEY_new_by_curve_name(self.curve)
            if other_key == 0:
                raise Exception("[OpenSSL] EC_KEY_new_by_curve_name FAIL ...")

            other_pub_key_x = OpenSSL.BN_bin2bn(pubkey_x, len(pubkey_x), 0)
            other_pub_key_y = OpenSSL.BN_bin2bn(pubkey_y, len(pubkey_y), 0)

            other_group = OpenSSL.EC_KEY_get0_group(other_key)
            other_pub_key = OpenSSL.EC_POINT_new(other_group)

            if (OpenSSL.EC_POINT_set_affine_coordinates_GFp(other_group,
                                                            other_pub_key,
                                                            other_pub_key_x,
                                                            other_pub_key_y,
                                                            0)) == 0:
                raise Exception(
                    "[OpenSSL] EC_POINT_set_affine_coordinates_GFp FAIL ...")
            if (OpenSSL.EC_KEY_set_public_key(other_key, other_pub_key)) == 0:
                raise Exception("[OpenSSL] EC_KEY_set_public_key FAIL ...")
            if (OpenSSL.EC_KEY_check_key(other_key)) == 0:
                raise Exception("[OpenSSL] EC_KEY_check_key FAIL ...")

            own_key = OpenSSL.EC_KEY_new_by_curve_name(self.curve)
            if own_key == 0:
                raise Exception("[OpenSSL] EC_KEY_new_by_curve_name FAIL ...")
            own_priv_key = OpenSSL.BN_bin2bn(
                self.privkey, len(self.privkey), 0)

            if (OpenSSL.EC_KEY_set_private_key(own_key, own_priv_key)) == 0:
                raise Exception("[OpenSSL] EC_KEY_set_private_key FAIL ...")

            OpenSSL.ECDH_set_method(own_key, OpenSSL.ECDH_OpenSSL())
            ecdh_keylen = OpenSSL.ECDH_compute_key(
                ecdh_keybuffer, 32, other_pub_key, own_key, 0)

            if ecdh_keylen != 32:
                raise Exception("[OpenSSL] ECDH keylen FAIL ...")

            return ecdh_keybuffer.raw

        finally:
            OpenSSL.EC_KEY_free(other_key)
            OpenSSL.BN_free(other_pub_key_x)
            OpenSSL.BN_free(other_pub_key_y)
            OpenSSL.EC_POINT_free(other_pub_key)
            OpenSSL.EC_KEY_free(own_key)
            OpenSSL.BN_free(own_priv_key)

    def check_key(self, privkey, pubkey):
        """
        Check the public key and the private key.
        The private key is optional (replace by None)
        """
        curve, pubkey_x, pubkey_y, i = ECC._decode_pubkey(pubkey)
        if privkey is None:
            raw_privkey = None
            curve2 = curve
        else:
            curve2, raw_privkey, i = ECC._decode_privkey(privkey)
        if curve != curve2:
            raise Exception("Bad public and private key")
        return self.raw_check_key(raw_privkey, pubkey_x, pubkey_y, curve)

    def raw_check_key(self, privkey, pubkey_x, pubkey_y, curve=None):
        if curve is None:
            curve = self.curve
        elif type(curve) == str:
            curve = OpenSSL.get_curve(curve)
        else:
            curve = curve
        try:
            key = OpenSSL.EC_KEY_new_by_curve_name(curve)
            if key == 0:
                raise Exception("[OpenSSL] EC_KEY_new_by_curve_name FAIL ...")
            if privkey is not None:
                priv_key = OpenSSL.BN_bin2bn(privkey, len(privkey), 0)
            pub_key_x = OpenSSL.BN_bin2bn(pubkey_x, len(pubkey_x), 0)
            pub_key_y = OpenSSL.BN_bin2bn(pubkey_y, len(pubkey_y), 0)

            if privkey is not None:
                if (OpenSSL.EC_KEY_set_private_key(key, priv_key)) == 0:
                    raise Exception(
                        "[OpenSSL] EC_KEY_set_private_key FAIL ...")

            group = OpenSSL.EC_KEY_get0_group(key)
            pub_key = OpenSSL.EC_POINT_new(group)

            if (OpenSSL.EC_POINT_set_affine_coordinates_GFp(group, pub_key,
                                                            pub_key_x,
                                                            pub_key_y,
                                                            0)) == 0:
                raise Exception(
                    "[OpenSSL] EC_POINT_set_affine_coordinates_GFp FAIL ...")
            if (OpenSSL.EC_KEY_set_public_key(key, pub_key)) == 0:
                raise Exception("[OpenSSL] EC_KEY_set_public_key FAIL ...")
            if (OpenSSL.EC_KEY_check_key(key)) == 0:
                raise Exception("[OpenSSL] EC_KEY_check_key FAIL ...")
            return 0

        finally:
            OpenSSL.EC_KEY_free(key)
            OpenSSL.BN_free(pub_key_x)
            OpenSSL.BN_free(pub_key_y)
            OpenSSL.EC_POINT_free(pub_key)
            if privkey is not None:
                OpenSSL.BN_free(priv_key)

    def sign(self, inputb):
        """
        Sign the input with ECDSA method and returns the signature
        """
        try:
            size = len(inputb)
            buff = OpenSSL.malloc(inputb, size)
            digest = OpenSSL.malloc(0, 64)
            md_ctx = OpenSSL.EVP_MD_CTX_create()
            dgst_len = OpenSSL.pointer(OpenSSL.c_int(0))
            siglen = OpenSSL.pointer(OpenSSL.c_int(0))
            sig = OpenSSL.malloc(0, 151)

            key = OpenSSL.EC_KEY_new_by_curve_name(self.curve)
            if key == 0:
                raise Exception("[OpenSSL] EC_KEY_new_by_curve_name FAIL ...")

            priv_key = OpenSSL.BN_bin2bn(self.privkey, len(self.privkey), 0)
            pub_key_x = OpenSSL.BN_bin2bn(self.pubkey_x, len(self.pubkey_x), 0)
            pub_key_y = OpenSSL.BN_bin2bn(self.pubkey_y, len(self.pubkey_y), 0)

            if (OpenSSL.EC_KEY_set_private_key(key, priv_key)) == 0:
                raise Exception("[OpenSSL] EC_KEY_set_private_key FAIL ...")

            group = OpenSSL.EC_KEY_get0_group(key)
            pub_key = OpenSSL.EC_POINT_new(group)

            if (OpenSSL.EC_POINT_set_affine_coordinates_GFp(group, pub_key,
                                                            pub_key_x,
                                                            pub_key_y,
                                                            0)) == 0:
                raise Exception(
                    "[OpenSSL] EC_POINT_set_affine_coordinates_GFp FAIL ...")
            if (OpenSSL.EC_KEY_set_public_key(key, pub_key)) == 0:
                raise Exception("[OpenSSL] EC_KEY_set_public_key FAIL ...")
            if (OpenSSL.EC_KEY_check_key(key)) == 0:
                raise Exception("[OpenSSL] EC_KEY_check_key FAIL ...")

            OpenSSL.EVP_MD_CTX_init(md_ctx)
            OpenSSL.EVP_DigestInit(md_ctx, OpenSSL.EVP_ecdsa())

            if (OpenSSL.EVP_DigestUpdate(md_ctx, buff, size)) == 0:
                raise Exception("[OpenSSL] EVP_DigestUpdate FAIL ...")
            OpenSSL.EVP_DigestFinal(md_ctx, digest, dgst_len)
            OpenSSL.ECDSA_sign(0, digest, dgst_len.contents, sig, siglen, key)
            if (OpenSSL.ECDSA_verify(0, digest, dgst_len.contents, sig,
                                     siglen.contents, key)) != 1:
                raise Exception("[OpenSSL] ECDSA_verify FAIL ...")

            return sig.raw

        finally:
            OpenSSL.EC_KEY_free(key)
            OpenSSL.BN_free(pub_key_x)
            OpenSSL.BN_free(pub_key_y)
            OpenSSL.BN_free(priv_key)
            OpenSSL.EC_POINT_free(pub_key)
            OpenSSL.EVP_MD_CTX_destroy(md_ctx)

    def verify(self, sig, inputb):
        """
        Verify the signature with the input and the local public key.
        Returns a boolean
        """
        try:
            bsig = OpenSSL.malloc(sig, len(sig))
            binputb = OpenSSL.malloc(inputb, len(inputb))
            digest = OpenSSL.malloc(0, 64)
            dgst_len = OpenSSL.pointer(OpenSSL.c_int(0))
            md_ctx = OpenSSL.EVP_MD_CTX_create()

            key = OpenSSL.EC_KEY_new_by_curve_name(self.curve)

            if key == 0:
                raise Exception("[OpenSSL] EC_KEY_new_by_curve_name FAIL ...")

            pub_key_x = OpenSSL.BN_bin2bn(self.pubkey_x, len(self.pubkey_x), 0)
            pub_key_y = OpenSSL.BN_bin2bn(self.pubkey_y, len(self.pubkey_y), 0)
            group = OpenSSL.EC_KEY_get0_group(key)
            pub_key = OpenSSL.EC_POINT_new(group)

            if (OpenSSL.EC_POINT_set_affine_coordinates_GFp(group, pub_key,
                                                            pub_key_x,
                                                            pub_key_y,
                                                            0)) == 0:
                raise Exception(
                    "[OpenSSL] EC_POINT_set_affine_coordinates_GFp FAIL ...")
            if (OpenSSL.EC_KEY_set_public_key(key, pub_key)) == 0:
                raise Exception("[OpenSSL] EC_KEY_set_public_key FAIL ...")
            if (OpenSSL.EC_KEY_check_key(key)) == 0:
                raise Exception("[OpenSSL] EC_KEY_check_key FAIL ...")

            OpenSSL.EVP_MD_CTX_init(md_ctx)
            OpenSSL.EVP_DigestInit(md_ctx, OpenSSL.EVP_ecdsa())
            if (OpenSSL.EVP_DigestUpdate(md_ctx, binputb, len(inputb))) == 0:
                raise Exception("[OpenSSL] EVP_DigestUpdate FAIL ...")

            OpenSSL.EVP_DigestFinal(md_ctx, digest, dgst_len)
            ret = OpenSSL.ECDSA_verify(
                0, digest, dgst_len.contents, bsig, len(sig), key)

            if ret == -1:
                return False  # Fail to Check
            else:
                if ret == 0:
                    return False  # Bad signature !
                else:
                    return True  # Good
            return False

        finally:
            OpenSSL.EC_KEY_free(key)
            OpenSSL.BN_free(pub_key_x)
            OpenSSL.BN_free(pub_key_y)
            OpenSSL.EC_POINT_free(pub_key)
            OpenSSL.EVP_MD_CTX_destroy(md_ctx)

    @staticmethod
    def encrypt(data, pubkey, ephemcurve=None, ciphername='aes-256-cbc'):
        """
        Encrypt data with ECIES method using the public key of the recipient.
        """
<<<<<<< HEAD
        curve, pubkey_x, pubkey_y, i = ECC._decode_pubkey(pubkey)
        return ECC.raw_encrypt(data, pubkey_x, pubkey_y, curve=curve,
                               ephemcurve=ephemcurve)

    @staticmethod
    def raw_encrypt(data, pubkey_x, pubkey_y, curve='sect283r1',
                    ephemcurve=None):
        if ephemcurve is None:
            ephemcurve = curve
        ciphername = 'aes-256-cbc'
        ephem = ECC(curve=ephemcurve)
=======
        curve, pubkey_x, pubkey_y, i = ecc._decode_pubkey(pubkey)
        return ecc.raw_encrypt(data, pubkey_x, pubkey_y, curve=curve, ephemcurve=ephemcurve, ciphername=ciphername)

    @staticmethod
    def raw_encrypt(data, pubkey_x, pubkey_y, curve='sect283r1', ephemcurve=None, ciphername='aes-256-cbc'):
        if ephemcurve == None: ephemcurve = curve
        ephem = ecc(curve=ephemcurve)
>>>>>>> 53787992
        key = ephem.raw_get_ecdh_key(pubkey_x, pubkey_y)
        pubkey = ephem.get_pubkey()
        iv = OpenSSL.rand(OpenSSL.get_cipher(ciphername).get_blocksize())
        ctx = Cipher(key, iv, 1, ciphername)
        return iv + pubkey + ctx.ciphering(data)

    def decrypt(self, data, ciphername='aes-256-cbc'):
        """
        Decrypt data with ECIES method using the local private key
        """
<<<<<<< HEAD
        ciphername = 'aes-256-cbc'
        blocksize = OpenSSL.get_cipher(ciphername).get_blocksize()
=======
        blocksize = openssl.get_cipher(ciphername).get_blocksize()
>>>>>>> 53787992
        iv = data[:blocksize]
        i = blocksize
        curve, pubkey_x, pubkey_y, i2 = ECC._decode_pubkey(data[i:])
        i += i2
        data = data[i:]
        key = self.raw_get_ecdh_key(pubkey_x, pubkey_y)
        ctx = Cipher(key, iv, 0, ciphername)
        return ctx.ciphering(data)<|MERGE_RESOLUTION|>--- conflicted
+++ resolved
@@ -419,27 +419,16 @@
         """
         Encrypt data with ECIES method using the public key of the recipient.
         """
-<<<<<<< HEAD
         curve, pubkey_x, pubkey_y, i = ECC._decode_pubkey(pubkey)
         return ECC.raw_encrypt(data, pubkey_x, pubkey_y, curve=curve,
-                               ephemcurve=ephemcurve)
+                               ephemcurve=ephemcurve, ciphername=ciphername)
 
     @staticmethod
     def raw_encrypt(data, pubkey_x, pubkey_y, curve='sect283r1',
-                    ephemcurve=None):
+                    ephemcurve=None, ciphername='aes-256-cbc'):
         if ephemcurve is None:
             ephemcurve = curve
-        ciphername = 'aes-256-cbc'
         ephem = ECC(curve=ephemcurve)
-=======
-        curve, pubkey_x, pubkey_y, i = ecc._decode_pubkey(pubkey)
-        return ecc.raw_encrypt(data, pubkey_x, pubkey_y, curve=curve, ephemcurve=ephemcurve, ciphername=ciphername)
-
-    @staticmethod
-    def raw_encrypt(data, pubkey_x, pubkey_y, curve='sect283r1', ephemcurve=None, ciphername='aes-256-cbc'):
-        if ephemcurve == None: ephemcurve = curve
-        ephem = ecc(curve=ephemcurve)
->>>>>>> 53787992
         key = ephem.raw_get_ecdh_key(pubkey_x, pubkey_y)
         pubkey = ephem.get_pubkey()
         iv = OpenSSL.rand(OpenSSL.get_cipher(ciphername).get_blocksize())
@@ -450,12 +439,7 @@
         """
         Decrypt data with ECIES method using the local private key
         """
-<<<<<<< HEAD
-        ciphername = 'aes-256-cbc'
         blocksize = OpenSSL.get_cipher(ciphername).get_blocksize()
-=======
-        blocksize = openssl.get_cipher(ciphername).get_blocksize()
->>>>>>> 53787992
         iv = data[:blocksize]
         i = blocksize
         curve, pubkey_x, pubkey_y, i2 = ECC._decode_pubkey(data[i:])
